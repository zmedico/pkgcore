# Copyright: 2005-2010 Brian Harring <ferringb@gmail.com>
# License: GPL2/BSD

"""
misc. stuff we've not found a spot for yet.
"""

__all__ = ("optimize_incrementals", "incremental_expansion_license",
    "collapsed_restrict_to_data", "non_incremental_collapsed_restrict_to_data"
    )


from pkgcore.restrictions import packages, restriction
from pkgcore.ebuild.atom import atom

from snakeoil.lists import iflatten_instance
from snakeoil.klass import generic_equality

def split_negations(data, func=str):
    neg, pos = [], []
    for line in data:
        if line[0] == '-':
            if len(line) == 1:
                raise ValueError("'-' negation without a token")
            neg.append(func(line[1:]))
        else:
            pos.append(func(line))
    return (tuple(neg), tuple(pos))

def optimize_incrementals(sequence):
    # roughly the algorithm walks sequences right->left,
    # identifying terminal points for incrementals; aka, -x x, 'x'
    # is the terminal point- no point in having -x.
    finalized = set()
    result = []
    for item in reversed(sequence):
        if item[0] == '-':
            i = item[1:]
            if not i:
                raise ValueError("%sencountered an incomplete negation, '-'"
                    % (msg_prefix,))
            if i == '*':
                # seen enough.
                yield item
                return
            if i not in finalized:
                finalized.add(i)
                yield item
        else:
            if item not in finalized:
                yield item
                finalized.add(item)

def incremental_chunked(orig, iterables):
    for cinst in iterables:
        orig.difference_update(cinst.neg)
        orig.update(cinst.pos)


def native_incremental_expansion(orig, iterable, msg_prefix='', finalize=True):
    for token in iterable:
        if token[0] == '-':
            i = token[1:]
            if not i:
                raise ValueError("%sencountered an incomplete negation, '-'"
                    % (msg_prefix,))
            if i == '*':
                orig.clear()
            else:
                orig.discard(i)
            if not finalize:
                orig.add(token)
        else:
            orig.discard("-" + token)
            orig.add(token)

try:
    from pkgcore.ebuild._misc import incremental_expansion
except ImportError:
    incremental_expansion = native_incremental_expansion

def incremental_expansion_license(licenses, license_groups, iterable, msg_prefix=''):
    seen = set()
    for token in iterable:
        if token[0] == '-':
            i = token[1:]
            if not i:
                raise ValueError("%sencountered an incomplete negation, '-'"
                    % (msg_prefix,))
            if i == '*':
                seen.clear()
            else:
                if i[0] == '@':
                    i = i[1:]
                    if not i:
                        raise ValueError("%sencountered an incomplete negation"
                            " of a license group, '-@'"
                                % (msg_prefix,))
                    seen.difference_update(license_groups.get(i, ()))
                else:
                    seen.discard(i)
        elif token[0] == '@':
            i = token[1:]
            if not i:
                raise ValueError("%sencountered an incomplete license group"
                    ", '@'" % (msg_prefix,))
            seen.update(license_groups.get(i, ()))
        elif token == '*':
            seen.update(licenses)
        else:
            seen.add(token)
    return seen

class collapsed_restrict_to_data(object):

    __metaclass__ = generic_equality
    __attr_comparison__ = ('defaults', 'freeform', 'atoms', '__class__')

    def __init__(self, *restrict_sources, **kwds):
        """
        descriptive, no?

        Basically splits an iterable of restrict:data into
        level of specificity, repo, cat, pkg, atom (dict) for use
        in filters

        Finally, a finalize_defaults kwd is supported to control whether
        incremental_expansion finalizes the initial defaults list.
        defaults to True.
        """

        always = []
        repo = []
        cat = []
        pkg = []
        atom_d = {}
        for restrict_pairs in restrict_sources:
            for a, data in restrict_pairs:
                if not data:
                    continue
                if isinstance(a, restriction.AlwaysBool):
                    # yes, odd attr name, but negate holds the val to return.
                    # note also, we're dropping AlwaysFalse; it'll never match.
                    if a.negate:
                        always.extend(data)
                        for atomlist in atom_d.itervalues():
                            atomlist.append((a, set([flag for flag in data if flag.startswith("-")])))
                elif isinstance(a, atom):
                    atom_d.setdefault(a.key, []).append((a, data))
                elif isinstance(a, packages.PackageRestriction):
                    if a.attr == "category":
                        cat.append((a, data))
                    elif a.attr == "package":
                        pkg.append((a, data))
                    else:
                        raise ValueError("%r doesn't operate on package/category: "
                            "data %r" % (a, data))
                else:
                    raise ValueError("%r is not a AlwaysBool, PackageRestriction, "
                        "or atom: data %r" % (a, data))

        if always:
            s = set()
            incremental_expansion(s, always,
                finalize=kwds.get("finalize_defaults", True))
            always = s
        else:
            always = set()
        self.defaults = always
        self.defaults_finalized = set(x for x in self.defaults
            if not x.startswith("-"))
        self.freeform = tuple(x for x in (repo, cat, pkg) if x)
        self.atoms = atom_d

    def atom_intersects(self, atom):
        return atom.key in self.atoms

    def pull_data(self, pkg, force_copy=False, pre_defaults=()):
        l = []
        for specific in self.freeform:
            for restrict, data in specific:
                if restrict.match(pkg):
                    l.append(data)
        for atom, data in self.atoms.get(pkg.key, ()):
            if atom.match(pkg):
                l.append(data)

        if pre_defaults:
            s = set(pre_defaults)
            incremental_expansion(s, self.defaults)
        else:
            s = set(self.defaults_finalized)

        if l:
            incremental_expansion(s, iflatten_instance(l))
        return s

    def iter_pull_data(self, pkg, pre_defaults=()):
        for item in pre_defaults:
            yield item
        for item in self.defaults:
            yield item
        for specific in self.freeform:
            for restrict, data in specific:
                if restrict.match(pkg):
                    for item in data:
                        yield item
        for atom, data in self.atoms.get(pkg.key, ()):
            if atom.match(pkg):
                for item in data:
                    yield item


class non_incremental_collapsed_restrict_to_data(collapsed_restrict_to_data):

    def pull_data(self, pkg, force_copy=False):
        l = []
        for specific in self.freeform:
            for restrict, data in specific:
                if restrict.match(pkg):
                    l.append(data)
        for atom, data in self.atoms.get(pkg.key, ()):
            if atom.match(pkg):
                l.append(data)
        if not l:
            if force_copy:
                return set(self.defaults)
            return self.defaults
        s = set(self.defaults)
        s.update(iflatten_instance(l))
        return s

    def iter_pull_data(self, pkg):
        l = [self.defaults]
        for specific in self.freeform:
            l.extend(data for restrict, data in specific if restrict.match(pkg))
        for atom, data in self.atoms.get(pkg.key, ()):
            if atom.match(pkg):
                l.append(data)
        if len(l) == 1:
            return iter(self.defaults)
<<<<<<< HEAD
        return iflatten_instance(l)
=======
        return iflatten_instance(l)


def _build_cp_atom_payload(sequence, restrict, payload_form=False):

    atrue = packages.AlwaysTrue

    locked = {}
    ldefault = locked.setdefault

    l = []

    if payload_form:
        def f(r, neg, pos):
            return restrict_payload(r,
                tuple(chain(('-' + x for x in neg), pos)))
    else:
        f = chunked_data

    i = list(sequence)
    if len(i) <= 1:
        if not i:
            return ()
        return (f(i[0].key, i[0].neg, i[0].pos),)

    i = reversed(i)

    for data in i:
        if data.key == atrue or getattr(data.key, 'is_simple', False):
            for n in data.neg:
                ldefault(n, False)
            for p in data.pos:
                ldefault(p, True)
            continue
        neg = tuple(x for x in data.neg if x not in locked)
        pos = tuple(x for x in data.pos if x not in locked)
        if neg or pos:
            l.append((data.key, neg, pos))

    # thus far we've done essentially a tracing for R->L, of globals,
    # this leaves d-u/a X, =d-u/a-1 X # slipping through however,
    # since the specific is later.  Plus it's reversed from what we want.
    # so we rebuild, but apply the same global trick as we go.

    if not locked:
        # all is specific/non-simple, just reverse and return
        return tuple(f(*vals) for vals in reversed(l))

    new_l = [f(restrict,
        tuple(k for k,v in locked.iteritems() if not v), #neg
        tuple(k for k,v in locked.iteritems() if v) #pos
        )]
    # we exploit a few things this time around in reusing the algo from above
    # we know there is only going to be one global (which we just added),
    # and that everything is specific.

    lget = locked.get

    for key, neg, pos in reversed(l):
        # only grab the deltas; if a + becomes a specific -
        neg = tuple(x for x in neg if lget(x, True))
        pos = tuple(x for x in pos if not lget(x, False))
        if neg or pos:
            new_l.append(f(key, neg, pos))

    return tuple(new_l)


class ChunkedDataDict(object):

    __metaclass__ = generic_equality
    __attr_comparison__ = ('_global_settings', '_dict')

    def __init__(self):
        self._global_settings = []
        self._dict = defaultdict(partial(list, self._global_settings))

    @property
    def frozen(self):
        return isinstance(self._dict, ImmutableDict)

    def mk_item(self, key, neg, pos):
        return chunked_data(key, tuple(neg), tuple(pos))

    def add_global(self, item):
        return self._add_global(item.neg, item.pos, restrict=item.key)

    def add_bare_global(self, disabled, enabled):
        return self._add_global(disabled, enabled)

    def _add_global(self, disabled, enabled, restrict=None):
        if not disabled and not enabled:
            return
        global_settings = self._global_settings
        # discard current global in the mapping.
        disabled = set(disabled)
        enabled = set(enabled)
        if restrict is None:
            restrict = packages.AlwaysTrue
        payload = self.mk_item(restrict, tuple(disabled), tuple(enabled))
        for vals in self._dict.itervalues():
            vals.append(payload)

        self._expand_globals([payload])

    def merge(self, cdict):
        if not isinstance(cdict, ChunkedDataDict):
            raise TypeError("merge expects a ChunkedDataDict instance; "
                "got type %s, %r" % (type(cdict), cdict,))
        if isinstance(cdict, PayloadDict) and not isinstance(self, PayloadDict):
            raise TypeError("merge expects a PayloadDataDict instance; "
                "got type %s, %r" % (type(cdict), cdict,))
        # straight extensions for this, rather than update_from_stream.
        d = self._dict
        for key, values in cdict._dict.iteritems():
            d[key].extend(values)

        # note the cdict we're merging has the globals layer through it already, ours
        # however needs to have the new globals appended to all untouched keys
        # (no need to update the merged keys- they already have that global data
        # interlaced)
        new_globals = cdict._global_settings
        if new_globals:
            updates = set(d)
            updates.difference_update(cdict._dict)
            for key in updates:
                d[key].extend(new_globals)
        self._expand_globals(new_globals)

    def _expand_globals(self, new_globals):
        # while a chain seems obvious here, reversed is used w/in _build_cp_atom;
        # reversed doesn't like chain, so we just modify the list and do it this way.
        self._global_settings.extend(new_globals)
        self._global_settings[:] = list(
            _build_cp_atom_payload(self._global_settings,
                 packages.AlwaysTrue))

    def add(self, cinst):
        self.update_from_stream([cinst])

    def update_from_stream(self, stream):
        for cinst in stream:
            if getattr(cinst.key, 'key', None) is not None:
                # atom, or something similar.  use the key lookup.
                # hack also... recreate the restriction; this is due to
                # internal idiocy in ChunkedDataDict that will be fixed.
                self._dict[cinst.key.key].append(cinst)
            else:
                self.add_global(cinst)

    def freeze(self):
        if not isinstance(self._dict, ImmutableDict):
            self._dict = ImmutableDict((k, tuple(v))
                for k,v in self._dict.iteritems())
            self._global_settings = tuple(self._global_settings)

    def optimize(self):
        d_stream = ((k, _build_cp_atom_payload(v, atom(k), False))
            for k,v in self._dict.iteritems())
        g_stream = (_build_cp_atom_payload(self._global_settings,
                packages.AlwaysTrue, payload_form=isinstance(self, PayloadDict)))

        if self.frozen:
            self._dict = ImmutableDict(d_stream)
            self._global_settings = tuple(g_stream)
        else:
            self._dict.update(d_stream)
            self._global_settings[:] = list(g_stream)

    def render_to_dict(self):
        d = dict(self._dict)
        if self._global_settings:
            d[packages.AlwaysTrue] = self._global_settings[:]
        return d

    def render_to_payload(self):
        d = PayloadDict()
        d = dict((atom(k), _build_cp_atom_payload(v, atom(k), True))
            for k,v in self._dict.iteritems())
        if self._global_settings:
            data = _build_cp_atom_payload(self._global_settings,
                packages.AlwaysTrue, payload_form=True)
            d[packages.AlwaysTrue] = tuple(data)
        return d

    def __nonzero__(self):
        return bool(self._global_settings) or bool(self._dict)

    def render_pkg(self, pkg, pre_defaults=()):
        items = self._dict.get(pkg.key)
        if items is None:
            items = self._global_settings
        s = set(pre_defaults)
        incremental_chunked(s, (cinst for cinst in items if cinst.key.match(pkg)))
        return s

    pull_data = render_pkg


class PayloadDict(ChunkedDataDict):

    def mk_item(self, key, neg, pos):
        return restrict_payload(key,
            tuple(chain(("-" + x for x in neg), pos)))

    def add_bare_global(self, payload):
        neg = [x[1:] for x in payload if x[0] == '-']
        pos = [x for x in payload if x[0] != '-']
        ChunkedDataDict.add_bare_global(self, neg, pos)

    def add_global(self, pinst):
        neg = [x[1:] for x in pinst.data if x[0] == '-']
        pos = [x for x in pinst.data if x[0] != '-']
        return ChunkedDataDict.add_global(self,
            chunked_data(pinst.restrict, neg, pos))

    def update_from_stream(self, stream):
        for pinst in stream:
            if getattr(pinst.restrict, 'key', None) is not None:
                # atom, or something similar.  use the key lookup.
                # hack also... recreate the restriction; this is due to
                # internal idiocy in ChunkedDataDict that will be fixed.
                self._dict[pinst.restrict.key].append(pinst)
            else:
                self.add_global(pinst)

    def render_pkg(self, pkg, pre_defaults=()):
        items = self._dict.get(atom(pkg.key))
        if items is None:
            items = self._global_settings
        s = set(pre_defaults)
        incremental_expansion(s,
            chain.from_iterable(item.data for item in items
                if item.restrict.match(pkg)))
        return s

    pull_data = render_pkg
>>>>>>> 6df19ed0
<|MERGE_RESOLUTION|>--- conflicted
+++ resolved
@@ -15,6 +15,22 @@
 
 from snakeoil.lists import iflatten_instance
 from snakeoil.klass import generic_equality
+from snakeoil.sequences import namedtuple
+
+from itertools import chain
+
+from snakeoil.currying import partial
+from snakeoil.demandload import demandload
+
+demandload(globals(),
+    'pkgcore.ebuild.atom:atom',
+    'pkgcore.restrictions:packages',
+    'snakeoil.mappings:defaultdict,ImmutableDict',
+)
+
+
+restrict_payload = namedtuple("restrict_data", ["restrict", "data"])
+chunked_data = namedtuple("chunked_data", ("key", "neg", "pos"))
 
 def split_negations(data, func=str):
     neg, pos = [], []
@@ -239,9 +255,6 @@
                 l.append(data)
         if len(l) == 1:
             return iter(self.defaults)
-<<<<<<< HEAD
-        return iflatten_instance(l)
-=======
         return iflatten_instance(l)
 
 
@@ -478,5 +491,4 @@
                 if item.restrict.match(pkg)))
         return s
 
-    pull_data = render_pkg
->>>>>>> 6df19ed0
+    pull_data = render_pkg